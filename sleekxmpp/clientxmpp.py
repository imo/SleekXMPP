--- conflicted
+++ resolved
@@ -360,23 +360,13 @@
 
         if not self.use_tls:
             return False
-<<<<<<< HEAD
         elif self.ssl_support:
             self.register_handler(
                     Callback('STARTTLS Proceed',
                             MatchXPath(tls.Proceed.tag_name()),
                             tls_proceed,
                             instream=True))
-            self.send(features['starttls'])
-=======
-        elif not self.authenticated and self.ssl_support:
-            tls_ns = 'urn:ietf:params:xml:ns:xmpp-tls'
-            self.add_handler("<proceed xmlns='%s' />" % tls_ns,
-                             self._handle_tls_start,
-                             name='TLS Proceed',
-                             instream=True)
-            self.send_xml(xml, now=True)
->>>>>>> a81162ed
+            self.send(features['starttls'], now=True)
             return True
         else:
             log.warning("The module tlslite is required to log in" +\
@@ -440,7 +430,6 @@
         if not xmpp.boundjid.user:
             return False
 
-<<<<<<< HEAD
         if sys.version_info < (3, 0):
             user = bytes(self.boundjid.user)
             password = bytes(self.password)
@@ -454,48 +443,7 @@
         resp = sasl.Auth(xmpp)
         resp['mechanism'] = 'PLAIN'
         resp['value'] = auth
-        resp.send()
-
-=======
-        log.debug("Starting SASL Auth")
-        sasl_ns = 'urn:ietf:params:xml:ns:xmpp-sasl'
-        self.add_handler("<success xmlns='%s' />" % sasl_ns,
-                         self._handle_auth_success,
-                         name='SASL Sucess',
-                         instream=True)
-        self.add_handler("<failure xmlns='%s' />" % sasl_ns,
-                         self._handle_auth_fail,
-                         name='SASL Failure',
-                         instream=True)
-
-        sasl_mechs = xml.findall('{%s}mechanism' % sasl_ns)
-        if sasl_mechs:
-            for sasl_mech in sasl_mechs:
-                self.features.append("sasl:%s" % sasl_mech.text)
-            if 'sasl:PLAIN' in self.features and self.boundjid.user:
-                if sys.version_info < (3, 0):
-                    user = bytes(self.boundjid.user)
-                    password = bytes(self.password)
-                else:
-                    user = bytes(self.boundjid.user, 'utf-8')
-                    password = bytes(self.password, 'utf-8')
-
-                auth = base64.b64encode(b'\x00' + user + \
-                                        b'\x00' + password).decode('utf-8')
-
-                self.send("<auth xmlns='%s' mechanism='PLAIN'>%s</auth>" % (
-                    sasl_ns,
-                    auth),
-                    now=True)
-            elif 'sasl:ANONYMOUS' in self.features and not self.boundjid.user:
-                self.send("<auth xmlns='%s' mechanism='%s' />" % (
-                    sasl_ns,
-                    'ANONYMOUS'),
-                    now=True)
-            else:
-                log.error("No appropriate login method.")
-                self.disconnect()
->>>>>>> a81162ed
+        resp.send(now=True)
         return True
 
     def _handle_sasl_anonymous(self, xmpp):
@@ -526,16 +474,8 @@
         iq['type'] = 'set'
         iq.enable('bind')
         if self.boundjid.resource:
-<<<<<<< HEAD
             iq['bind']['resource'] = self.boundjid.resource
-        response = iq.send()
-=======
-            res = ET.Element('resource')
-            res.text = self.boundjid.resource
-            xml.append(res)
-        iq.append(xml)
         response = iq.send(now=True)
->>>>>>> a81162ed
 
         self.set_jid(response['bind']['jid'])
         self.bound = True
@@ -555,28 +495,15 @@
         Arguments:
             feature -- The stream features element.
         """
-<<<<<<< HEAD
         iq = self.Iq()
         iq['type'] = 'set'
         iq.enable('session')
-        response = iq.send()
+        response = iq.send(now=True)
 
         log.debug("Established Session")
         self.sessionstarted = True
         self.session_started_event.set()
         self.event("session_start")
-=======
-        if self.authenticated and self.bound:
-            iq = self.makeIqSet(xml)
-            response = iq.send(now=True)
-            log.debug("Established Session")
-            self.sessionstarted = True
-            self.session_started_event.set()
-            self.event("session_start")
-        else:
-            # Bind probably hasn't happened yet.
-            self.bindfail = True
->>>>>>> a81162ed
 
     def _handle_roster(self, iq, request=False):
         """

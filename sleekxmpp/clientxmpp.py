# -*- coding: utf-8 -*-
"""
    sleekxmpp.clientxmpp
    ~~~~~~~~~~~~~~~~~~~~

    This module provides XMPP functionality that
    is specific to client connections.

    Part of SleekXMPP: The Sleek XMPP Library

    :copyright: (c) 2011 Nathanael C. Fritz
    :license: MIT, see LICENSE for more details
"""

from __future__ import absolute_import, unicode_literals

import logging
<<<<<<< HEAD
import base64
import sys
import hashlib
import random
import threading

import sleekxmpp
from sleekxmpp import plugins
from sleekxmpp import stanza
from sleekxmpp import features
from sleekxmpp.features import *
=======

from sleekxmpp.stanza import StreamFeatures
>>>>>>> 977fcc06
from sleekxmpp.basexmpp import BaseXMPP
from sleekxmpp.xmlstream import XMLStream
from sleekxmpp.xmlstream.matcher import MatchXPath
from sleekxmpp.xmlstream.handler import Callback

# Flag indicating if DNS SRV records are available for use.
try:
    import dns.resolver
except ImportError:
    DNSPYTHON = False
else:
    DNSPYTHON = True


log = logging.getLogger(__name__)


class ClientXMPP(BaseXMPP):

    """
    SleekXMPP's client class. (Use only for good, not for evil.)

    Typical use pattern:

    .. code-block:: python

        xmpp = ClientXMPP('user@server.tld/resource', 'password')
        # ... Register plugins and event handlers ...
        xmpp.connect()
        xmpp.process(block=False) # block=True will block the current
                                  # thread. By default, block=False

    :param jid: The JID of the XMPP user account.
    :param password: The password for the XMPP user account.
    :param ssl: **Deprecated.**
    :param plugin_config: A dictionary of plugin configurations.
    :param plugin_whitelist: A list of approved plugins that 
                    will be loaded when calling 
                    :meth:`~sleekxmpp.basexmpp.BaseXMPP.register_plugins()`.
    :param escape_quotes: **Deprecated.**
    """

    def __init__(self, jid, password, ssl=False, plugin_config={},
                 plugin_whitelist=[], escape_quotes=True, sasl_mech=None):
        BaseXMPP.__init__(self, jid, 'jabber:client')

        self.set_jid(jid)
        self.escape_quotes = escape_quotes
        self.plugin_config = plugin_config
        self.plugin_whitelist = plugin_whitelist
        self.default_port = 5222

        self.credentials = {}

        self.password = password

        self.stream_header = "<stream:stream to='%s' %s %s version='1.0'>" % (
                self.boundjid.host,
                "xmlns:stream='%s'" % self.stream_ns,
                "xmlns='%s'" % self.default_ns)
        self.stream_footer = "</stream:stream>"

        self.features = set()
        self._stream_feature_handlers = {}
        self._stream_feature_order = []

        #TODO: Use stream state here
        self.authenticated = False
        self.sessionstarted = False
        self.bound = False
        self.bindfail = False

        self.add_event_handler('connected', self._handle_connected)
        self.add_event_handler('session_bind', self._handle_session_bind)

        self.register_stanza(StreamFeatures)

        self.register_handler(
                Callback('Stream Features',
                         MatchXPath('{%s}features' % self.stream_ns),
                         self._handle_stream_features))
        self.register_handler(
                Callback('Roster Update',
                         MatchXPath('{%s}iq/{%s}query' % (
                             self.default_ns,
                             'jabber:iq:roster')),
                         self._handle_roster))

        # Setup default stream features
        self.register_plugin('feature_starttls')
        self.register_plugin('feature_bind')
        self.register_plugin('feature_session')
        self.register_plugin('feature_mechanisms',
                pconfig={'use_mech': sasl_mech} if sasl_mech else None)

    @property
    def password(self):
        return self.credentials.get('password', '')

    @password.setter
    def password(self, value):
        self.credentials['password'] = value

    def connect(self, address=tuple(), reattempt=True,
                use_tls=True, use_ssl=False):
        """Connect to the XMPP server.

        When no address is given, a SRV lookup for the server will
        be attempted. If that fails, the server user in the JID
        will be used.

        :param address   -- A tuple containing the server's host and port.
        :param reattempt: If ``True``, repeat attempting to connect if an
                         error occurs. Defaults to ``True``.
        :param use_tls: Indicates if TLS should be used for the
                        connection. Defaults to ``True``.
        :param use_ssl: Indicates if the older SSL connection method
                        should be used. Defaults to ``False``.
        """
        self.session_started_event.clear()
        if not address:
            address = (self.boundjid.host, 5222)

        return XMLStream.connect(self, address[0], address[1],
                                 use_tls=use_tls, use_ssl=use_ssl,
                                 reattempt=reattempt)

    def get_dns_records(self, domain, port=None):
        """Get the DNS records for a domain, including SRV records.

        :param domain: The domain in question.
        :param port: If the results don't include a port, use this one.
        """
        if port is None:
            port = self.default_port
        if DNSPYTHON:
            try:
                record = "_xmpp-client._tcp.%s" % domain
                answers = []
                log.debug("Querying SRV records for %s" % domain)
                for answer in dns.resolver.query(record, dns.rdatatype.SRV):
                    address = (answer.target.to_text()[:-1], answer.port)
                    log.debug("Found SRV record: %s", address)
                    answers.append((address, answer.priority, answer.weight))
            except (dns.resolver.NXDOMAIN, dns.resolver.NoAnswer):
                log.warning("No SRV records for %s", domain)
                answers = super(ClientXMPP, self).get_dns_records(domain, port)
            except dns.exception.Timeout:
                log.warning("DNS resolution timed out " + \
                            "for SRV record of %s", domain)
                answers = super(ClientXMPP, self).get_dns_records(domain, port)
            return answers
        else:
            log.warning("dnspython is not installed -- " + \
                        "relying on OS A/AAAA record resolution")
            return [((domain, port), 0, 0)]

    def register_feature(self, name, handler, restart=False, order=5000):
        """Register a stream feature handler.

        :param name: The name of the stream feature.
        :param handler: The function to execute if the feature is received.
        :param restart: Indicates if feature processing should halt with
                        this feature. Defaults to ``False``.
        :param order: The relative ordering in which the feature should
                      be negotiated. Lower values will be attempted
                      earlier when available.
        """
        self._stream_feature_handlers[name] = (handler, restart)
        self._stream_feature_order.append((order, name))
        self._stream_feature_order.sort()

    def update_roster(self, jid, name=None, subscription=None, groups=[],
                            block=True, timeout=None, callback=None):
        """Add or change a roster item.

        :param jid: The JID of the entry to modify.
        :param name: The user's nickname for this JID.
        :param subscription: The subscription status. May be one of
                             ``'to'``, ``'from'``, ``'both'``, or
                             ``'none'``. If set to ``'remove'``,
                             the entry will be deleted.
        :param groups: The roster groups that contain this item.
        :param block: Specify if the roster request will block
                      until a response is received, or a timeout
                      occurs. Defaults to ``True``.
        :param timeout: The length of time (in seconds) to wait
                        for a response before continuing if blocking
                        is used. Defaults to 
            :attr:`~sleekxmpp.xmlstream.xmlstream.XMLStream.response_timeout`.
        :param callback: Optional reference to a stream handler function.
                         Will be executed when the roster is received.
                         Implies ``block=False``.
        """
        return self.client_roster.update(jid, name, subscription, groups,
                                         block, timeout, callback)

    def del_roster_item(self, jid):
        """Remove an item from the roster.
        
        This is done by setting its subscription status to ``'remove'``.

        :param jid: The JID of the item to remove.
        """
        return self.client_roster.remove(jid)

    def get_roster(self, block=True, timeout=None, callback=None):
        """Request the roster from the server.

        :param block: Specify if the roster request will block until a
                      response is received, or a timeout occurs.
                      Defaults to ``True``.
        :param timeout: The length of time (in seconds) to wait for a response
                        before continuing if blocking is used.
                        Defaults to 
            :attr:`~sleekxmpp.xmlstream.xmlstream.XMLStream.response_timeout`.
        :param callback: Optional reference to a stream handler function. Will
                         be executed when the roster is received.
                         Implies ``block=False``.
        """
        iq = self.Iq()
        iq['type'] = 'get'
        iq.enable('roster')

        if not block and callback is None:
            callback = lambda resp: self._handle_roster(resp, request=True)

        response = iq.send(block, timeout, callback)

        if block: 
            self._handle_roster(response, request=True)
            return response

    def _handle_connected(self, event=None):
        #TODO: Use stream state here
        self.authenticated = False
        self.sessionstarted = False
        self.bound = False
        self.bindfail = False
        self.features = set()

    def _handle_stream_features(self, features):
        """Process the received stream features.

        :param features: The features stanza.
        """
        for order, name in self._stream_feature_order:
            if name in features['features']:
                handler, restart = self._stream_feature_handlers[name]
                if handler(features) and restart:
                    # Don't continue if the feature requires
                    # restarting the XML stream.
                    return True

    def _handle_roster(self, iq, request=False):
        """Update the roster after receiving a roster stanza.

        :param iq: The roster stanza.
        :param request: Indicates if this stanza is a response
                        to a request for the roster, and not an
                        empty acknowledgement from the server.
        """
        if iq['type'] == 'set' or (iq['type'] == 'result' and request):
            for jid in iq['roster']['items']:
                item = iq['roster']['items'][jid]
                roster = self.roster[iq['to'].bare]
                roster[jid]['name'] = item['name']
                roster[jid]['groups'] = item['groups']
                roster[jid]['from'] = item['subscription'] in ['from', 'both']
                roster[jid]['to'] = item['subscription'] in ['to', 'both']
                roster[jid]['pending_out'] = (item['ask'] == 'subscribe')
            self.event('roster_received', iq)

        self.event("roster_update", iq)
        if iq['type'] == 'set':
            iq.reply()
            iq.enable('roster')
            iq.send()

    def _handle_session_bind(self, jid):
        """Set the client roster to the JID set by the server.

        :param :class:`sleekxmpp.xmlstream.jid.JID` jid: The bound JID as
            dictated by the server. The same as :attr:`boundjid`.
        """
        self.client_roster = self.roster[jid]


# To comply with PEP8, method names now use underscores.
# Deprecated method names are re-mapped for backwards compatibility.
ClientXMPP.updateRoster = ClientXMPP.update_roster
ClientXMPP.delRosterItem = ClientXMPP.del_roster_item
ClientXMPP.getRoster = ClientXMPP.get_roster
ClientXMPP.registerFeature = ClientXMPP.register_feature<|MERGE_RESOLUTION|>--- conflicted
+++ resolved
@@ -15,22 +15,8 @@
 from __future__ import absolute_import, unicode_literals
 
 import logging
-<<<<<<< HEAD
-import base64
-import sys
-import hashlib
-import random
-import threading
-
-import sleekxmpp
-from sleekxmpp import plugins
-from sleekxmpp import stanza
-from sleekxmpp import features
-from sleekxmpp.features import *
-=======
 
 from sleekxmpp.stanza import StreamFeatures
->>>>>>> 977fcc06
 from sleekxmpp.basexmpp import BaseXMPP
 from sleekxmpp.xmlstream import XMLStream
 from sleekxmpp.xmlstream.matcher import MatchXPath

--- conflicted
+++ resolved
@@ -305,23 +305,8 @@
             self.cache_caps(ver, info)
             self.assign_verstring(jid, ver)
 
-<<<<<<< HEAD
             if self.xmpp.session_started_event and self.broadcast:
-                # Check if we've sent directed presence. If we haven't, we
-                # can just send a normal presence stanza. If we have, then
-                # we will send presence to each contact individually so
-                # that we don't clobber existing statuses.
-                directed = False or self.xmpp.is_component
-                for contact in self.xmpp.roster[jid]:
-                    if self.xmpp.roster[jid][contact].last_status is not None:
-                        directed = True
-                if not directed:
-                    self.xmpp.roster[jid].send_last_presence()
-                else:
-=======
-            if self.xmpp.session_started_event.is_set() and self.broadcast:
                 if self.xmpp.is_component or preserve:
->>>>>>> 44e2b5d9
                     for contact in self.xmpp.roster[jid]:
                         self.xmpp.roster[jid][contact].send_last_presence()
                 else:

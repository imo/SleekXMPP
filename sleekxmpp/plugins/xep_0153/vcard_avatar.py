"""
    SleekXMPP: The Sleek XMPP Library
    Copyright (C) 2012 Nathanael C. Fritz, Lance J.T. Stout
    This file is part of SleekXMPP.

    See the file LICENSE for copying permission.
"""

import hashlib
import logging
import threading
import time

from sleekxmpp.stanza import Presence
from sleekxmpp.exceptions import XMPPError
from sleekxmpp.xmlstream import register_stanza_plugin
from sleekxmpp.plugins.base import BasePlugin
from sleekxmpp.plugins.xep_0153 import stanza, VCardTempUpdate
import greenlet


log = logging.getLogger(__name__)


class XEP_0153(BasePlugin):

    name = 'xep_0153'
    description = 'XEP-0153: vCard-Based Avatars'
    dependencies = set(['xep_0054'])
    stanza = stanza
    default_config = {'defer_updates': False, 'update_interval': 3, 'delay': 1}

    def plugin_init(self):
        self._hashes = {}

        self._allow_advertising = threading.Event()

        register_stanza_plugin(Presence, VCardTempUpdate)

        self.xmpp.add_filter('out', self._update_presence)

        self.xmpp.add_event_handler('session_start', self._start)
        self.xmpp.add_event_handler('session_end', self._end)

        self.xmpp.add_event_handler('presence_available', self._recv_presence)
        self.xmpp.add_event_handler('presence_dnd', self._recv_presence)
        self.xmpp.add_event_handler('presence_xa', self._recv_presence)
        self.xmpp.add_event_handler('presence_chat', self._recv_presence)
        self.xmpp.add_event_handler('presence_away', self._recv_presence)

        self.api.register(self._set_hash, 'set_hash', default=True)
        self.api.register(self._get_hash, 'get_hash', default=True)
        self.api.register(self._reset_hash, 'reset_hash', default=True)

    def plugin_end(self):
        self.xmpp.del_filter('out', self._update_presence)
        self.xmpp.del_event_handler('session_start', self._start)
        self.xmpp.del_event_handler('session_end', self._end)
        self.xmpp.del_event_handler('presence_available', self._recv_presence)
        self.xmpp.del_event_handler('presence_dnd', self._recv_presence)
        self.xmpp.del_event_handler('presence_xa', self._recv_presence)
        self.xmpp.del_event_handler('presence_chat', self._recv_presence)
        self.xmpp.del_event_handler('presence_away', self._recv_presence)

    def set_avatar(self, jid=None, avatar=None, mtype=None, block=True,
                   timeout=None, callback=None):
        if jid is None:
            jid = self.xmpp.boundjid.bare

        vcard = self.xmpp['xep_0054'].get_vcard(jid, cached=True)
        vcard = vcard['vcard_temp']
        vcard['PHOTO']['TYPE'] = mtype
        vcard['PHOTO']['BINVAL'] = avatar

        self.xmpp['xep_0054'].publish_vcard(jid=jid, vcard=vcard)

        self.api['reset_hash'](jid)
        self.xmpp.roster[jid].send_last_presence()

    def _start(self, event):
<<<<<<< HEAD
        if self.defer_updates:
            # bare jid -> (timestamp, presence stanza)
            self._presences = {}
            self.xmpp.schedule('Avatar update', self.update_interval,
                               self._update_avatars, repeat=True)
        try:
            self.xmpp['xep_0054'].get_vcard()
            self._allow_advertising.set()
        except Exception as e:
            log.warning('Error fetching own vcard: %s', e)
=======
        try:
            vcard = self.xmpp['xep_0054'].get_vcard()
            data = vcard['vcard_temp']['PHOTO']['BINVAL']
            if not data:
                new_hash = ''
            else:
                new_hash = hashlib.sha1(data).hexdigest()
            self.api['set_hash'](self.xmpp.boundjid, args=new_hash)
        except XMPPError:
            log.debug('Could not retrieve vCard for %s' % self.xmpp.boundjid.bare)

        self._allow_advertising.set()
>>>>>>> 64ef6904

    def _end(self, event):
        self._allow_advertising.clear()
        if self.defer_updates:
            self.xmpp.unschedule('Avatar update')

    def _update_presence(self, stanza):
        if not isinstance(stanza, Presence):
            return stanza

        if stanza['type'] not in ('available', 'dnd', 'chat', 'away', 'xa'):
            return stanza

        current_hash = self.api['get_hash'](stanza['from'])
        stanza['vcard_temp_update']['photo'] = current_hash
        return stanza

    def _reset_hash(self, jid, node, ifrom, args):
        own_jid = (jid.bare == self.xmpp.boundjid.bare)
        if self.xmpp.is_component:
            own_jid = (jid.domain == self.xmpp.boundjid.domain)

        self.api['set_hash'](jid, args=None)
        if own_jid:
            self.xmpp.roster[jid].send_last_presence()

        try:
            iq = self.xmpp['xep_0054'].get_vcard(jid=jid.bare, ifrom=ifrom)

            data = iq['vcard_temp']['PHOTO']['BINVAL']
            if not data:
                new_hash = ''
            else:
                new_hash = hashlib.sha1(data).hexdigest()

            self.api['set_hash'](jid, args=new_hash)
        except XMPPError:
            log.debug('Could not retrieve vCard for %s' % jid)

    def _recv_presence(self, pres, force=False):
        if not force and self.defer_updates:
            self._presences[pres['from'].bare] = (time.time(), pres)
            return

        if not pres.match('presence/vcard_temp_update'):
            self.api['set_hash'](pres['from'], args=None)
            return

        data = pres['vcard_temp_update']['photo']
        if data is None:
            return
        elif data == '' or data != self.api['get_hash'](pres['from']):
            ifrom = pres['to'] if self.xmpp.is_component else None
            self.api['reset_hash'](pres['from'], ifrom=ifrom)
            self.xmpp.event('vcard_avatar_update', pres)

    def _update_avatars(self):
        now = time.time()
        for jid in self._presences.keys():
            if jid in self._presences:
                t, pres = self._presences[jid]
                if now > t + self.delay:
                    del self._presences[jid]
                    g = greenlet.greenlet(self._recv_presence)
                    g.switch(pres, True)

    # =================================================================

    def _get_hash(self, jid, node, ifrom, args):
        return self._hashes.get(jid.bare, None)

    def _set_hash(self, jid, node, ifrom, args):
        self._hashes[jid.bare] = args<|MERGE_RESOLUTION|>--- conflicted
+++ resolved
@@ -78,18 +78,11 @@
         self.xmpp.roster[jid].send_last_presence()
 
     def _start(self, event):
-<<<<<<< HEAD
         if self.defer_updates:
             # bare jid -> (timestamp, presence stanza)
             self._presences = {}
             self.xmpp.schedule('Avatar update', self.update_interval,
                                self._update_avatars, repeat=True)
-        try:
-            self.xmpp['xep_0054'].get_vcard()
-            self._allow_advertising.set()
-        except Exception as e:
-            log.warning('Error fetching own vcard: %s', e)
-=======
         try:
             vcard = self.xmpp['xep_0054'].get_vcard()
             data = vcard['vcard_temp']['PHOTO']['BINVAL']
@@ -102,7 +95,6 @@
             log.debug('Could not retrieve vCard for %s' % self.xmpp.boundjid.bare)
 
         self._allow_advertising.set()
->>>>>>> 64ef6904
 
     def _end(self, event):
         self._allow_advertising.clear()

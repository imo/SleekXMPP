--- conflicted
+++ resolved
@@ -140,22 +140,14 @@
 
     def _recv_presence(self, pres, force=False):
         if pres['muc']['affiliation']:
-            # no avatar updates for muc
+            # Don't process vCard avatars for MUC occupants
+            # since they all share the same bare JID.
             return
 
         if not force and self.defer_updates:
             self._presences[pres['from'].bare] = (time.time(), pres)
             return
 
-<<<<<<< HEAD
-=======
-    def _recv_presence(self, pres):
-        if pres['muc']['affiliation']:
-            # Don't process vCard avatars for MUC occupants
-            # since they all share the same bare JID.
-            return
-
->>>>>>> 44e2b5d9
         if not pres.match('presence/vcard_temp_update'):
             self.api['set_hash'](pres['from'], args=None)
             return

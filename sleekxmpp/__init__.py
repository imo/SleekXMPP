--- conflicted
+++ resolved
@@ -116,12 +116,7 @@
 			else:
 				logging.debug("Since no address is supplied, attempting SRV lookup.")
 				try:
-<<<<<<< HEAD
-					answers = dns.resolver.query("_xmpp-client._tcp.%s" % self.domain, 
-							dns.rdatatype.SRV )
-=======
 					answers = dns.resolver.query("_xmpp-client._tcp.%s" % self.server, dns.rdatatype.SRV)
->>>>>>> 1e3a6e1b
 				except dns.resolver.NXDOMAIN:
 					logging.debug("No appropriate SRV record found.  Using JID server name.")
 				else:

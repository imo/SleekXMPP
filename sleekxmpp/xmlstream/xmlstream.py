--- conflicted
+++ resolved
@@ -368,16 +368,12 @@
         #: ``_xmpp-client._tcp`` service.
         self.dns_service = None
 
-<<<<<<< HEAD
         # Added parameteres
         #$ #$ #$
         self.xmpp_connection = None
         #$ #$ #$
 
-        self.add_event_handler('connected', self._handle_xmlstream_connected)
-=======
         self.add_event_handler('connected', self._session_timeout_check)
->>>>>>> fc07e23f
         self.add_event_handler('disconnected', self._remove_schedules)
         self.add_event_handler('session_start', self._start_keepalive)
 #        self.add_event_handler('session_start', self._cert_expiration)
@@ -537,11 +533,7 @@
         self.xmpp_connection.connect(self.address)
         return True
 
-<<<<<<< HEAD
-    def _handle_xmlstream_connected(self, event=None):
-=======
     def _session_timeout_check(self, event=None):
->>>>>>> fc07e23f
         """
         Add check to ensure that a session is established within
         a reasonable amount of time.

--- conflicted
+++ resolved
@@ -501,18 +501,7 @@
 
         self.configure_socket()
 
-<<<<<<< HEAD
-        if self.use_ssl and self.ssl_support:
-=======
-        if self.use_proxy:
-            connected = self._connect_proxy()
-            if not connected:
-                if reattempt:
-                    self.reconnect_delay = delay
-                return False
-
         if self.use_ssl:
->>>>>>> 77f2a339
             log.debug("Socket Wrapped for SSL")
             if self.ca_certs is None:
                 cert_policy = ssl.CERT_NONE
@@ -526,82 +515,8 @@
                                          cert_reqs=cert_policy,
                                          do_handshake_on_connect=False)
 
-<<<<<<< HEAD
             if hasattr(self.xmpp_connection.socket, 'socket'):
                 self.xmpp_connection.socket.socket = ssl_socket
-=======
-            if hasattr(self.socket, 'socket'):
-                # We are using a testing socket, so preserve the top
-                # layer of wrapping.
-                self.socket.socket = ssl_socket
-            else:
-                self.socket = ssl_socket
-
-        try:
-            if not self.use_proxy:
-                domain = self.address[0]
-                if ':' in domain:
-                    domain = '[%s]' % domain
-                log.debug("Connecting to %s:%s", domain, self.address[1])
-                self.socket.connect(self.address)
-
-                if self.use_ssl:
-                    try:
-                        self.socket.do_handshake()
-                    except (Socket.error, ssl.SSLError):
-                        log.error('CERT: Invalid certificate trust chain.')
-                        if not self.event_handled('ssl_invalid_chain'):
-                            self.disconnect(self.auto_reconnect,
-                                            send_close=False)
-                        else:
-                            self.event('ssl_invalid_chain', direct=True)
-                        return False
-
-                    self._der_cert = self.socket.getpeercert(binary_form=True)
-                    pem_cert = ssl.DER_cert_to_PEM_cert(self._der_cert)
-                    log.debug('CERT: %s', pem_cert)
-
-                    self.event('ssl_cert', pem_cert, direct=True)
-                    try:
-                        cert.verify(self._expected_server_name, self._der_cert)
-                    except cert.CertificateError as err:
-                        if not self.event_handled('ssl_invalid_cert'):
-                            log.error(err.message)
-                            self.disconnect(send_close=False)
-                        else:
-                            self.event('ssl_invalid_cert',
-                                       pem_cert,
-                                       direct=True)
-
-            self.set_socket(self.socket, ignore=True)
-            #this event is where you should set your application state
-            self.event("connected", direct=True)
-            self.reconnect_delay = 1.0
-            return True
-        except (Socket.error, ssl.SSLError) as serr:
-            error_msg = "Could not connect to %s:%s. Socket Error #%s: %s"
-            self.event('socket_error', serr, direct=True)
-            domain = self.address[0]
-            if ':' in domain:
-                domain = '[%s]' % domain
-            log.error(error_msg, domain, self.address[1],
-                                 serr.errno, serr.strerror)
-            return False
-
-    def _connect_proxy(self):
-        """Attempt to connect using an HTTP Proxy."""
-
-        # Extract the proxy address, and optional credentials
-        address = (self.proxy_config['host'], int(self.proxy_config['port']))
-        cred = None
-        if self.proxy_config['username']:
-            username = self.proxy_config['username']
-            password = self.proxy_config['password']
-
-            cred = '%s:%s' % (username, password)
-            if sys.version_info < (3, 0):
-                cred = bytes(cred)
->>>>>>> 77f2a339
             else:
                 self.xmpp_connection.socket = ssl_socket
 
@@ -622,7 +537,7 @@
         self.send_raw('<?xml version="1.0" encoding="utf-8" ?>', now=True)
         self.send_raw(self.stream_header, now=True)
 
-        if self.use_ssl and self.ssl_support:
+        if self.use_ssl:
             try:
                 self.xmpp_connection.socket.do_handshake()
             except (Socket.error, ssl.SSLError):
@@ -817,45 +732,43 @@
         If the handshake is successful, the XML stream will need
         to be restarted.
         """
-<<<<<<< HEAD
-        if self.ssl_support:
-            log.info("Negotiating TLS")
-            log.info("Using SSL version: %s", str(self.ssl_version))
-            if self.ca_certs is None:
-                cert_policy = ssl.CERT_NONE
-            else:
-                cert_policy = ssl.CERT_REQUIRED
-
-            conn = self.xmpp_connection
-            ssl_socket = ssl.wrap_socket(conn.socket,
-                                         certfile=self.certfile,
-                                         keyfile=self.keyfile,
-                                         ssl_version=self.ssl_version,
-                                         do_handshake_on_connect=False,
-                                         ca_certs=self.ca_certs,
-                                         cert_reqs=cert_policy)
-
-            ssl_socket.setblocking(False)
-            if hasattr(conn.socket, 'socket'):
-                conn.socket.socket = ssl_socket
-            else:
-                conn.socket = ssl_socket
-
-            current = greenlet.getcurrent()
-
-            def handshake():
-                try:
-                    conn.want_read = False
-                    conn.want_write = False
-                    conn.socket.do_handshake()
-                    current.switch()
-                except ssl.SSLError, err:
-                    if err.args[0] == ssl.SSL_ERROR_WANT_READ:
-                        conn.want_read = True
-                    elif err.args[0] == ssl.SSL_ERROR_WANT_WRITE:
-                        conn.want_write = True
-                    else:
-                        raise
+        log.info("Negotiating TLS")
+        log.info("Using SSL version: %s", str(self.ssl_version))
+        if self.ca_certs is None:
+            cert_policy = ssl.CERT_NONE
+        else:
+            cert_policy = ssl.CERT_REQUIRED
+
+        conn = self.xmpp_connection
+        ssl_socket = ssl.wrap_socket(conn.socket,
+                                     certfile=self.certfile,
+                                     keyfile=self.keyfile,
+                                     ssl_version=self.ssl_version,
+                                     do_handshake_on_connect=False,
+                                     ca_certs=self.ca_certs,
+                                     cert_reqs=cert_policy)
+
+        ssl_socket.setblocking(False)
+        if hasattr(conn.socket, 'socket'):
+            conn.socket.socket = ssl_socket
+        else:
+            conn.socket = ssl_socket
+
+        current = greenlet.getcurrent()
+
+        def handshake():
+            try:
+                conn.want_read = False
+                conn.want_write = False
+                conn.socket.do_handshake()
+                current.switch()
+            except ssl.SSLError, err:
+                if err.args[0] == ssl.SSL_ERROR_WANT_READ:
+                    conn.want_read = True
+                elif err.args[0] == ssl.SSL_ERROR_WANT_WRITE:
+                    conn.want_write = True
+                else:
+                    raise
 #            except (Socket.error, ssl.SSLError):
 #                log.error('CERT: Invalid certificate trust chain.')
 #                if not self.event_handled('ssl_invalid_chain'):
@@ -864,107 +777,53 @@
 #                    self.event('ssl_invalid_chain', direct=True)
 #                return False
 
-            conn.handshaking = True
-            conn.handshake = handshake
-            conn.want_read = True
-            conn.want_write = True
-
-            self.waiting_greenlets.add(current)
-            current.parent.switch()
-            self.waiting_greenlets.remove(current)
-
-            conn.handshaking = False
-            del conn.handshake
-
-            self._der_cert = conn.socket.getpeercert(binary_form=True)
-
-            key = self._expected_server_name
-            found = False
-            verified = False
-            if key in cert_cache:
-                cache_time, der_cert, cache_verified, pem_cert = cert_cache[key]
-                if time.time() < cache_time + CERT_CACHE_EXPIRY and der_cert == self._der_cert:
-                    found = True
-                    verified = cache_verified
-            if not found:
-                pem_cert = ssl.DER_cert_to_PEM_cert(self._der_cert)
-            log.debug('CERT: %s', pem_cert)
-            self.event('ssl_cert', pem_cert, direct=True)
-
-            if found:
-                if not verified:
-                    if not self.event_handled('ssl_invalid_cert'):
-                        log.error("Certificate verification failed")
-                        self.disconnect(self.auto_reconnect, send_close=False)
-                    else:
-                        self.event('ssl_invalid_cert', pem_cert, direct=True)
-            else:
-                try:
-                    cert.verify(self._expected_server_name, self._der_cert)
-                    cert_cache[key] = (time.time(), self._der_cert, True, pem_cert)
-                except cert.CertificateError as err:
-                    cert_cache[key] = (time.time(), self._der_cert, False, pem_cert)
-                    if not self.event_handled('ssl_invalid_cert'):
-                        log.error(err.message)
-                        self.disconnect(self.auto_reconnect, send_close=False)
-                    else:
-                        self.event('ssl_invalid_cert', pem_cert, direct=True)
-
-            return True
-        else:
-            log.warning("Tried to enable TLS, but ssl module not found.")
-            return False
-=======
-        log.info("Negotiating TLS")
-        log.info("Using SSL version: %s", str(self.ssl_version))
-        if self.ca_certs is None:
-            cert_policy = ssl.CERT_NONE
-        else:
-            cert_policy = ssl.CERT_REQUIRED
-
-        ssl_socket = ssl.wrap_socket(self.socket,
-                                     certfile=self.certfile,
-                                     keyfile=self.keyfile,
-                                     ssl_version=self.ssl_version,
-                                     do_handshake_on_connect=False,
-                                     ca_certs=self.ca_certs,
-                                     cert_reqs=cert_policy)
-
-        if hasattr(self.socket, 'socket'):
-            # We are using a testing socket, so preserve the top
-            # layer of wrapping.
-            self.socket.socket = ssl_socket
-        else:
-            self.socket = ssl_socket
-
-        try:
-            self.socket.do_handshake()
-        except (Socket.error, ssl.SSLError):
-            log.error('CERT: Invalid certificate trust chain.')
-            if not self.event_handled('ssl_invalid_chain'):
-                self.disconnect(self.auto_reconnect, send_close=False)
-            else:
-                self._der_cert = self.socket.getpeercert(binary_form=True)
-                self.event('ssl_invalid_chain', direct=True)
-            return False
-
-        self._der_cert = self.socket.getpeercert(binary_form=True)
-        pem_cert = ssl.DER_cert_to_PEM_cert(self._der_cert)
+        conn.handshaking = True
+        conn.handshake = handshake
+        conn.want_read = True
+        conn.want_write = True
+
+        self.waiting_greenlets.add(current)
+        current.parent.switch()
+        self.waiting_greenlets.remove(current)
+
+        conn.handshaking = False
+        del conn.handshake
+
+        self._der_cert = conn.socket.getpeercert(binary_form=True)
+
+        key = self._expected_server_name
+        found = False
+        verified = False
+        if key in cert_cache:
+            cache_time, der_cert, cache_verified, pem_cert = cert_cache[key]
+            if time.time() < cache_time + CERT_CACHE_EXPIRY and der_cert == self._der_cert:
+                found = True
+                verified = cache_verified
+        if not found:
+            pem_cert = ssl.DER_cert_to_PEM_cert(self._der_cert)
         log.debug('CERT: %s', pem_cert)
         self.event('ssl_cert', pem_cert, direct=True)
 
-        try:
-            cert.verify(self._expected_server_name, self._der_cert)
-        except cert.CertificateError as err:
-            if not self.event_handled('ssl_invalid_cert'):
-                log.error(err.message)
-                self.disconnect(self.auto_reconnect, send_close=False)
-            else:
-                self.event('ssl_invalid_cert', pem_cert, direct=True)
-
-        self.set_socket(self.socket)
+        if found:
+            if not verified:
+                if not self.event_handled('ssl_invalid_cert'):
+                    log.error("Certificate verification failed")
+                    self.disconnect(self.auto_reconnect, send_close=False)
+                else:
+                    self.event('ssl_invalid_cert', pem_cert, direct=True)
+        else:
+            try:
+                cert.verify(self._expected_server_name, self._der_cert)
+                cert_cache[key] = (time.time(), self._der_cert, True, pem_cert)
+            except cert.CertificateError as err:
+                cert_cache[key] = (time.time(), self._der_cert, False, pem_cert)
+                if not self.event_handled('ssl_invalid_cert'):
+                    log.error(err.message)
+                    self.disconnect(self.auto_reconnect, send_close=False)
+                else:
+                    self.event('ssl_invalid_cert', pem_cert, direct=True)
+
         return True
->>>>>>> 77f2a339
 
     def _cert_expiration(self, event):
         """Schedule an event for when the TLS certificate expires."""

--- conflicted
+++ resolved
@@ -515,82 +515,8 @@
                                          cert_reqs=cert_policy,
                                          do_handshake_on_connect=False)
 
-<<<<<<< HEAD
             if hasattr(self.xmpp_connection.socket, 'socket'):
                 self.xmpp_connection.socket.socket = ssl_socket
-=======
-            if hasattr(self.socket, 'socket'):
-                # We are using a testing socket, so preserve the top
-                # layer of wrapping.
-                self.socket.socket = ssl_socket
-            else:
-                self.socket = ssl_socket
-
-        try:
-            if not self.use_proxy:
-                domain = self.address[0]
-                if ':' in domain:
-                    domain = '[%s]' % domain
-                log.debug("Connecting to %s:%s", domain, self.address[1])
-                self.socket.connect(self.address)
-
-                if self.use_ssl:
-                    try:
-                        self.socket.do_handshake()
-                    except (Socket.error, ssl.SSLError):
-                        log.error('CERT: Invalid certificate trust chain.')
-                        if not self.event_handled('ssl_invalid_chain'):
-                            self.disconnect(self.auto_reconnect,
-                                            send_close=False)
-                        else:
-                            self.event('ssl_invalid_chain', direct=True)
-                        return False
-
-                    self._der_cert = self.socket.getpeercert(binary_form=True)
-                    pem_cert = ssl.DER_cert_to_PEM_cert(self._der_cert)
-                    log.debug('CERT: %s', pem_cert)
-
-                    self.event('ssl_cert', pem_cert, direct=True)
-                    try:
-                        cert.verify(self._expected_server_name, self._der_cert)
-                    except cert.CertificateError as err:
-                        if not self.event_handled('ssl_invalid_cert'):
-                            log.error(err)
-                            self.disconnect(send_close=False)
-                        else:
-                            self.event('ssl_invalid_cert',
-                                       pem_cert,
-                                       direct=True)
-
-            self.set_socket(self.socket, ignore=True)
-            #this event is where you should set your application state
-            self.event("connected", direct=True)
-            self.reconnect_delay = 1.0
-            return True
-        except (Socket.error, ssl.SSLError) as serr:
-            error_msg = "Could not connect to %s:%s. Socket Error #%s: %s"
-            self.event('socket_error', serr, direct=True)
-            domain = self.address[0]
-            if ':' in domain:
-                domain = '[%s]' % domain
-            log.error(error_msg, domain, self.address[1],
-                                 serr.errno, serr.strerror)
-            return False
-
-    def _connect_proxy(self):
-        """Attempt to connect using an HTTP Proxy."""
-
-        # Extract the proxy address, and optional credentials
-        address = (self.proxy_config['host'], int(self.proxy_config['port']))
-        cred = None
-        if self.proxy_config['username']:
-            username = self.proxy_config['username']
-            password = self.proxy_config['password']
-
-            cred = '%s:%s' % (username, password)
-            if sys.version_info < (3, 0):
-                cred = bytes(cred)
->>>>>>> f04f4e4a
             else:
                 self.xmpp_connection.socket = ssl_socket
 
@@ -633,7 +559,7 @@
                 cert.verify(self._expected_server_name, self._der_cert)
             except cert.CertificateError as err:
                 if not self.event_handled('ssl_invalid_cert'):
-                    log.error(err.message)
+                    log.error(err)
                     self.disconnect(send_close=False)
                 else:
                     self.event('ssl_invalid_cert', pem_cert, direct=True)
@@ -878,7 +804,6 @@
         log.debug('CERT: %s', pem_cert)
         self.event('ssl_cert', pem_cert, direct=True)
 
-<<<<<<< HEAD
         if found:
             if not verified:
                 if not self.event_handled('ssl_invalid_cert'):
@@ -893,20 +818,10 @@
             except cert.CertificateError as err:
                 cert_cache[key] = (time.time(), self._der_cert, False, pem_cert)
                 if not self.event_handled('ssl_invalid_cert'):
-                    log.error(err.message)
+                    log.error(err)
                     self.disconnect(self.auto_reconnect, send_close=False)
                 else:
                     self.event('ssl_invalid_cert', pem_cert, direct=True)
-=======
-        try:
-            cert.verify(self._expected_server_name, self._der_cert)
-        except cert.CertificateError as err:
-            if not self.event_handled('ssl_invalid_cert'):
-                log.error(err)
-                self.disconnect(self.auto_reconnect, send_close=False)
-            else:
-                self.event('ssl_invalid_cert', pem_cert, direct=True)
->>>>>>> f04f4e4a
 
         return True
 

--- conflicted
+++ resolved
@@ -24,11 +24,7 @@
             <query xmlns="jabber:iq:roster" />
           </iq>
         """)
-<<<<<<< HEAD
-        self.stream_recv("""
-=======
         self.recv("""
->>>>>>> 5424ede4
           <iq to='tester@localhost' type="result" id="1">
             <query xmlns="jabber:iq:roster">
               <item jid="user@localhost"
@@ -45,10 +41,6 @@
         # Wait for get_roster to return.
         t.join()
 
-<<<<<<< HEAD
-        print self.xmpp.roster['tester@localhost']['user@localhost']._state
-=======
->>>>>>> 5424ede4
         self.check_roster('tester@localhost', 'user@localhost',
                           name='User',
                           subscription='from',
@@ -60,11 +52,7 @@
         """Test handling pushed roster updates."""
         self.stream_start(mode='client', jid='tester@localhost')
 
-<<<<<<< HEAD
-        self.stream_recv("""
-=======
         self.recv("""
->>>>>>> 5424ede4
           <iq to='tester@localhost' type="set" id="1">
             <query xmlns="jabber:iq:roster">
               <item jid="user@localhost"

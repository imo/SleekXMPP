from sleekxmpp.test import *
import time
import threading


class TestStreamRoster(SleekTest):
    """
    Test handling roster updates.
    """

    def tearDown(self):
        self.stream_close()

    def testGetRoster(self):
        """Test handling roster requests."""
        self.stream_start(mode='client', jid='tester@localhost')

        events = []

        def roster_received(iq):
            events.append('roster_received')

        self.xmpp.add_event_handler('roster_received', roster_received)

        # Since get_roster blocks, we need to run it in a thread.
        t = threading.Thread(name='get_roster', target=self.xmpp.get_roster)
        t.start()

        self.send("""
          <iq type="get" id="1">
            <query xmlns="jabber:iq:roster" />
          </iq>
        """)
        self.recv("""
          <iq to='tester@localhost' type="result" id="1">
            <query xmlns="jabber:iq:roster">
              <item jid="user@localhost"
                    name="User"
                    subscription="from"
                    ask="subscribe">
                <group>Friends</group>
                <group>Examples</group>
              </item>
            </query>
          </iq>
        """)

        # Wait for get_roster to return.
        t.join()

<<<<<<< HEAD
        self.check_roster('tester@localhost', 'user@localhost',
                          name='User',
                          subscription='from',
                          afrom=True,
                          pending_out=True,
                          groups=['Friends', 'Examples'])

    def testRosterSet(self):
        """Test handling pushed roster updates."""
        self.stream_start(mode='client', jid='tester@localhost')
=======
        # Give the event queue time to process.
        time.sleep(.1)

        roster = {'user@localhost': {'name': 'User',
                                     'subscription': 'both',
                                     'groups': ['Friends', 'Examples'],
                                     'presence': {},
                                     'in_roster': True}}
        self.failUnless(self.xmpp.roster == roster,
                "Unexpected roster values: %s" % self.xmpp.roster)
        self.failUnless('roster_received' in events,
                "Roster received event not triggered: %s" % events)

    def testRosterSet(self):
        """Test handling pushed roster updates."""
        self.stream_start(mode='client')
        self.failUnless(self.xmpp.roster == {}, "Initial roster not empty.")
        events = []

        def roster_update(e):
            events.append('roster_update')

        self.xmpp.add_event_handler('roster_update', roster_update)

>>>>>>> 9f164832

        self.recv("""
          <iq to='tester@localhost' type="set" id="1">
            <query xmlns="jabber:iq:roster">
              <item jid="user@localhost"
                    name="User"
                    subscription="both">
                <group>Friends</group>
                <group>Examples</group>
              </item>
            </query>
          </iq>
        """)
        self.send("""
          <iq type="result" id="1">
            <query xmlns="jabber:iq:roster" />
          </iq>
        """)

<<<<<<< HEAD
        self.check_roster('tester@localhost', 'user@localhost',
                          name='User',
                          subscription='both',
                          groups=['Friends', 'Examples'])
=======
        # Give the event queue time to process.
        time.sleep(.1)

        roster = {'user@localhost': {'name': 'User',
                                     'subscription': 'both',
                                     'groups': ['Friends', 'Examples'],
                                     'presence': {},
                                     'in_roster': True}}
        self.failUnless(self.xmpp.roster == roster,
                "Unexpected roster values: %s" % self.xmpp.roster)
        self.failUnless('roster_update' in events,
                "Roster updated event not triggered: %s" % events)

    def testRosterTimeout(self):
        """Test handling a timed out roster request."""
        self.stream_start()
        events = []

        def roster_timeout(event):
            events.append('roster_timeout')

        self.xmpp.add_event_handler('roster_timeout', roster_timeout)
        self.xmpp.get_roster(timeout=0)

        # Give the event queue time to process.
        time.sleep(.1)

        self.failUnless(events == ['roster_timeout'],
                 "Roster timeout event not triggered: %s." % events)

    def testRosterCallback(self):
        """Test handling a roster request callback."""
        self.stream_start()
        events = []

        def roster_callback(iq):
            events.append('roster_callback')

        # Since get_roster blocks, we need to run it in a thread.
        t = threading.Thread(name='get_roster',
                             target=self.xmpp.get_roster,
                             kwargs={'callback': roster_callback})
        t.start()

        self.send("""
          <iq type="get" id="1">
            <query xmlns="jabber:iq:roster" />
          </iq>
        """)
        self.recv("""
          <iq type="result" id="1">
            <query xmlns="jabber:iq:roster">
              <item jid="user@localhost"
                    name="User"
                    subscription="both">
                <group>Friends</group>
                <group>Examples</group>
              </item>
            </query>
          </iq>
        """)

        # Wait for get_roster to return.
        t.join()

        # Give the event queue time to process.
        time.sleep(.1)

        self.failUnless(events == ['roster_callback'],
                 "Roster timeout event not triggered: %s." % events)

>>>>>>> 9f164832


suite = unittest.TestLoader().loadTestsFromTestCase(TestStreamRoster)<|MERGE_RESOLUTION|>--- conflicted
+++ resolved
@@ -48,7 +48,6 @@
         # Wait for get_roster to return.
         t.join()
 
-<<<<<<< HEAD
         self.check_roster('tester@localhost', 'user@localhost',
                           name='User',
                           subscription='from',
@@ -56,35 +55,21 @@
                           pending_out=True,
                           groups=['Friends', 'Examples'])
 
-    def testRosterSet(self):
-        """Test handling pushed roster updates."""
-        self.stream_start(mode='client', jid='tester@localhost')
-=======
         # Give the event queue time to process.
         time.sleep(.1)
 
-        roster = {'user@localhost': {'name': 'User',
-                                     'subscription': 'both',
-                                     'groups': ['Friends', 'Examples'],
-                                     'presence': {},
-                                     'in_roster': True}}
-        self.failUnless(self.xmpp.roster == roster,
-                "Unexpected roster values: %s" % self.xmpp.roster)
         self.failUnless('roster_received' in events,
                 "Roster received event not triggered: %s" % events)
 
     def testRosterSet(self):
         """Test handling pushed roster updates."""
         self.stream_start(mode='client')
-        self.failUnless(self.xmpp.roster == {}, "Initial roster not empty.")
         events = []
 
         def roster_update(e):
             events.append('roster_update')
 
         self.xmpp.add_event_handler('roster_update', roster_update)
-
->>>>>>> 9f164832
 
         self.recv("""
           <iq to='tester@localhost' type="set" id="1">
@@ -104,22 +89,14 @@
           </iq>
         """)
 
-<<<<<<< HEAD
         self.check_roster('tester@localhost', 'user@localhost',
                           name='User',
                           subscription='both',
                           groups=['Friends', 'Examples'])
-=======
+
         # Give the event queue time to process.
         time.sleep(.1)
 
-        roster = {'user@localhost': {'name': 'User',
-                                     'subscription': 'both',
-                                     'groups': ['Friends', 'Examples'],
-                                     'presence': {},
-                                     'in_roster': True}}
-        self.failUnless(self.xmpp.roster == roster,
-                "Unexpected roster values: %s" % self.xmpp.roster)
         self.failUnless('roster_update' in events,
                 "Roster updated event not triggered: %s" % events)
 
@@ -181,7 +158,5 @@
         self.failUnless(events == ['roster_callback'],
                  "Roster timeout event not triggered: %s." % events)
 
->>>>>>> 9f164832
-
 
 suite = unittest.TestLoader().loadTestsFromTestCase(TestStreamRoster)